--- conflicted
+++ resolved
@@ -43,19 +43,6 @@
   - Retry delay: 2000ms (doubles with each retry)
   - Timeout: 10 seconds per request
 
-<<<<<<< HEAD
-#### Status Calculation
-- Service is considered "up" if:
-  - Response status is 200-299
-  - Response matches expected format/content
-  - Downtime is less than 9 minutes -- Partial Outage
-  - Downtime is more than 9 minutes -- Full Outage
-
-#### Refresh Intervals
-- Latency: every second refresh
-- Uptime: 5 minute refresh
-- Realtime: 1 second refresh
-=======
 #### Status Determination & Alerting
 - Service status changes have a 5-minute grace period
 - Service is considered "down" if:
@@ -83,7 +70,6 @@
 - Service checks: Every 60 seconds
 - Realtime view: 1 second refresh
 - Service status Indicator bars: Refresh every 5 minutes
->>>>>>> 59c9918f
 
 ## Setup
 
