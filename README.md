--- conflicted
+++ resolved
@@ -5,6 +5,7 @@
 ## Features
 
 - 🔍 Real-time service monitoring
+- 📊 Multiple time-frame views (minutes, hourly, daily, weekly, monthly)
 - 📈 Latency tracking and visualization
 - 🔄 Automatic retry mechanism for failed requests
 - 🚦 Status indicators with tooltips
@@ -43,19 +44,6 @@
   - Retry delay: 2000ms (doubles with each retry)
   - Timeout: 10 seconds per request
 
-<<<<<<< HEAD
-#### Status Calculation
-- Service is considered "up" if:
-  - Response status is 200-299
-  - Response matches expected format/content
-  - Downtime is less than 9 minutes -- Partial Outage
-  - Downtime is more than 9 minutes -- Full Outage
-
-#### Refresh Intervals
-- Latency: every second refresh
-- Uptime: 5 minute refresh
-- Realtime: 1 second refresh
-=======
 #### Status Determination & Alerting
 - Service status changes have a 5-minute grace period
 - Service is considered "down" if:
@@ -83,7 +71,6 @@
 - Service checks: Every 60 seconds
 - Realtime view: 1 second refresh
 - Service status Indicator bars: Refresh every 5 minutes
->>>>>>> e5508bfd
 
 ## Setup
 
@@ -127,6 +114,9 @@
           "help": "Service description",
           "expectedResponse": {
             "field": "value"
+          },
+          "headers": {
+            "Authorization": "Bearer token"
           },
           "body": {
             "key": "value"
